import { useState } from 'react';
import { ethers } from 'ethers';
import './App.css';
import QRCodeScanner from './QRCodeScanner';

declare global {
  interface Window {
    ethereum?: any;
  }
}

<<<<<<< HEAD
// Use environment variable with fallback for development/testing
const NFT_CONTRACT_ADDRESS = import.meta.env.VITE_NFT_CONTRACT_ADDRESS || 
  '0x9340184741D938453bF66D77d551Cc04Ab2F4925'; // Fallback address for development
=======
const NFT_CONTRACT_ADDRESS = '0x9340184741D938453bF66D77d551Cc04Ab2F4925'; // my test
>>>>>>> 91a20686

// Expanded ABI with methods we need
const CONTRACT_ABI = [
  "function balanceOf(address owner) view returns (uint256)",
  "function name() view returns (string)",
  "function getHasValidKey(address) view returns (bool)",
  "function keyExpirationTimestampFor(address) view returns (uint256)"
];

// Interface for NFT details
interface NFTDetails {
  contractName: string;
  eventName: string;
  keyExpiration?: string;
}

function App() {
  const [walletAddress, setWalletAddress] = useState('');
  const [isValidTicket, setIsValidTicket] = useState<boolean | null>(null);
  const [isLoading, setIsLoading] = useState(false);
  const [nftDetails, setNftDetails] = useState<NFTDetails | null>(null);
  const [showScanner, setShowScanner] = useState(false);
  const [debugMode, setDebugMode] = useState(false);
  const [debugInfo, setDebugInfo] = useState<string | null>(null);
  const [errorInfo, setErrorInfo] = useState<string | null>(null);
  
  // Function to handle validation
  const checkTicketValidity = async () => {
    setIsLoading(true);
    setIsValidTicket(null); // Reset status
    setErrorInfo(null); // Reset error message
    setDebugInfo(null); // Reset debug info

    if (!walletAddress) {
      setErrorInfo("Wallet address missing");
      setIsValidTicket(false);
      setIsLoading(false);
      return;
    }

    let normalizedAddress;
    try {
      normalizedAddress = ethers.getAddress(walletAddress);
      if (debugMode) {
        setDebugInfo(`Normalized address: ${normalizedAddress}`);
      }
    } catch (error) {
      setErrorInfo("Invalid wallet address format");
      setIsValidTicket(false);
      setIsLoading(false);
      return;
    }

    try {
      // Always use JsonRpcProvider for more reliable connections to Gnosis Chain
      const provider = new ethers.JsonRpcProvider("https://rpc.gnosischain.com");
      
      if (debugMode) {
        setDebugInfo(prev => `${prev || ''}\nConnecting to Gnosis Chain via JsonRpcProvider`);
      }
      
      // Initialize contract with expanded ABI
      const contract = new ethers.Contract(
        NFT_CONTRACT_ADDRESS,
        CONTRACT_ABI,
        provider
      );
<<<<<<< HEAD
      // Try to convert the address to checksummed format
      // This will throw an error if the address is invalid
      let checksummedAddress;
      try {
        checksummedAddress = ethers.getAddress(walletAddress);
      } catch (error) {
        console.error("Invalid wallet address format:", error);
        setIsValidTicket(false);
        setIsLoading(false);
        return;
      }

=======
      
>>>>>>> 91a20686
      let isValid = false;
      let contractName = "";
      let eventName = "Unlock Event";
      let expirationTimestamp: string | undefined;
      
      // Try to get contract name
      try {
        contractName = await contract.name();
        if (debugMode) {
          setDebugInfo(prev => `${prev || ''}\nContract name: ${contractName}`);
        }
      } catch (nameError) {
        console.error("Error getting contract name:", nameError);
        if (debugMode) {
          setDebugInfo(prev => `${prev || ''}\nError getting contract name: ${(nameError as Error).message}`);
        }
        contractName = "Unlock Protocol NFT";
      }
      
<<<<<<< HEAD
      console.log(`Checking balance for ${walletAddress}`);
      // Use the already declared checksummedAddress variable
      const balance = await contract.balanceOf(checksummedAddress);
      console.log(`Balance for ${walletAddress}: ${balance}`);
      isValid = balance > 0n;
      if (isValid) {
        eventName = "Unlock Event";
=======
      // First try getHasValidKey if available (Unlock Protocol's preferred method)
      try {
        if (debugMode) {
          setDebugInfo(prev => `${prev || ''}\nTrying getHasValidKey for ${normalizedAddress}`);
        }
        
        isValid = await contract.getHasValidKey(normalizedAddress);
        
        if (debugMode) {
          setDebugInfo(prev => `${prev || ''}\ngetHasValidKey result: ${isValid}`);
        }
        
        // If valid, try to get expiration timestamp
        if (isValid) {
          try {
            const expiration = await contract.keyExpirationTimestampFor(normalizedAddress);
            const expirationDate = new Date(Number(expiration) * 1000);
            expirationTimestamp = expirationDate.toLocaleString();
            
            if (debugMode) {
              setDebugInfo(prev => `${prev || ''}\nKey expires: ${expirationTimestamp}`);
            }
          } catch (expError) {
            console.error("Error getting expiration:", expError);
            if (debugMode) {
              setDebugInfo(prev => `${prev || ''}\nError getting expiration: ${(expError as Error).message}`);
            }
          }
        }
      } catch (validKeyError) {
        console.error("Error checking getHasValidKey:", validKeyError);
        
        if (debugMode) {
          setDebugInfo(prev => `${prev || ''}\ngetHasValidKey not available or error: ${(validKeyError as Error).message}`);
          setDebugInfo(prev => `${prev || ''}\nFalling back to balanceOf check`);
        }
        
        // Fall back to balance check if getHasValidKey is not available
        try {
          if (debugMode) {
            setDebugInfo(prev => `${prev || ''}\nChecking balance for ${normalizedAddress}`);
          }
          
          const balance = await contract.balanceOf(normalizedAddress);
          
          if (debugMode) {
            setDebugInfo(prev => `${prev || ''}\nBalance: ${balance.toString()}`);
          }
          
          isValid = balance > 0n;
          
          if (debugMode) {
            setDebugInfo(prev => `${prev || ''}\nBalance check result: ${isValid}`);
          }
        } catch (balanceError) {
          console.error("Error checking balance:", balanceError);
          if (debugMode) {
            setDebugInfo(prev => `${prev || ''}\nError checking balance: ${(balanceError as Error).message}`);
          }
          setErrorInfo(`Error checking ticket validity: ${(balanceError as Error).message}`);
          setIsValidTicket(false);
          setNftDetails(null);
          setIsLoading(false);
          return;
        }
>>>>>>> 91a20686
      }
      
      setIsValidTicket(isValid);
      
      if (isValid) {
        setNftDetails({
          contractName: contractName,
          eventName: eventName,
          keyExpiration: expirationTimestamp
        });
      } else {
        setNftDetails(null);
      }
    } catch (providerError) {
      console.error("Error initializing provider/contract:", providerError);
      if (debugMode) {
        setDebugInfo(prev => `${prev || ''}\nProvider/contract error: ${(providerError as Error).message}`);
      }
      setErrorInfo(`Error connecting to blockchain: ${(providerError as Error).message}`);
      setIsValidTicket(false);
    } finally {
      setIsLoading(false); // Ensure loading state is always reset
    }
  };

  const handleScan = (address: string) => {
    setWalletAddress(address);
    setShowScanner(false);
    if (debugMode) {
      setDebugInfo(`Successfully extracted address: ${address}`);
    }
    // Reset validation status when scanning a new address
    setIsValidTicket(null);
    setNftDetails(null);
    setErrorInfo(null);
    // Don't automatically validate - let the user click the button
  };
  
  const handleCloseScanner = () => {
    setShowScanner(false);
    console.log('QR code scanning canceled');
  };
  
  const handleOpenScanner = () => {
    // Reset any previous errors
    setDebugInfo(null);
    setShowScanner(true);
    console.log('Opening QR code scanner, requesting back camera access...');
  };
  
  // Function to toggle debug mode
  const toggleDebugMode = () => {
    setDebugMode(!debugMode);
    if (!debugMode) {
      console.log('Debug mode enabled');
    } else {
      setDebugInfo(null);
      console.log('Debug mode disabled');
    }
  };

  return (
    <div className="App">
      <h1>NFT Ticket Validator</h1>
      
      {showScanner ? (
        <>
          <QRCodeScanner 
            onScan={handleScan} 
            onClose={handleCloseScanner}
            debug={debugMode}
          />
          <p className="scanner-instructions">
            Point your camera at a Metri wallet QR code to scan the wallet address
          </p>
          {debugMode && (
            <p className="debug-note">
              Debug mode is enabled. Raw QR code content will be displayed.
            </p>
          )}
        </>
      ) : (
        <>
          <input
            type="text"
            placeholder="Enter Wallet Address"
            value={walletAddress}
            onChange={(e) => setWalletAddress(e.target.value)}
            className="wallet-input"
          />
          <div className="button-group">
            <button
              onClick={checkTicketValidity}
              disabled={isLoading || !walletAddress} // Disable if loading or no address
              className="validate-button"
            >
              {isLoading ? 'Checking...' : 'Validate Ticket'}
            </button>
            <button
              onClick={handleOpenScanner}
              disabled={isLoading}
              className="scan-button"
            >
              Scan QR Code
            </button>
            <button
              onClick={() => {
                setWalletAddress('');
                setIsValidTicket(null);
                setNftDetails(null);
                setDebugInfo(null);
                setErrorInfo(null);
              }}
              disabled={isLoading || !walletAddress}
              className="reset-button"
            >
              Reset
            </button>
          </div>
        </>
      )}

<<<<<<< HEAD
      {isLoading && <p>Checking ticket validity...</p>}
      {isValidTicket === true && <p className="valid">Valid Ticket!</p>}
      {isValidTicket === false && <p className="invalid">No valid ticket found!</p>}
=======
      {isLoading && <p className="loading-message">Checking ticket validity...</p>}
      {errorInfo && <p className="error-message">{errorInfo}</p>}
      {isValidTicket === true && <p className="valid">✅ Valid Ticket!</p>}
      {isValidTicket === false && !errorInfo && <p className="invalid">❌ Invalid Ticket!</p>}
>>>>>>> 91a20686
      
      {debugMode && debugInfo && (
        <div className="debug-info">
          <h3>Debug Information</h3>
          <pre>{debugInfo}</pre>
        </div>
      )}
      
      <div className="info-box">
        <h3>Contract Information</h3>
        <p>NFT Contract: {NFT_CONTRACT_ADDRESS}</p>
        <p className="env-note">Using {import.meta.env.VITE_NFT_CONTRACT_ADDRESS ? 'custom' : 'default'} contract address</p>
        
        {nftDetails && (
          <div className="nft-details">
            <h3>NFT Details</h3>
            <p>Contract Name: {nftDetails.contractName}</p>
            <p>Event Name: {nftDetails.eventName}</p>
            {nftDetails.keyExpiration && (
              <p>Key Expires: {nftDetails.keyExpiration}</p>
            )}
          </div>
        )}
      </div>
      
      <div className="debug-button-container">
        <button
          onClick={toggleDebugMode}
          className={`debug-button ${debugMode ? 'active' : ''}`}
        >
          {debugMode ? 'Disable Debug' : 'Enable Debug'}
        </button>
      </div>
    </div>
  );
}

export default App;<|MERGE_RESOLUTION|>--- conflicted
+++ resolved
@@ -9,13 +9,9 @@
   }
 }
 
-<<<<<<< HEAD
 // Use environment variable with fallback for development/testing
 const NFT_CONTRACT_ADDRESS = import.meta.env.VITE_NFT_CONTRACT_ADDRESS || 
   '0x9340184741D938453bF66D77d551Cc04Ab2F4925'; // Fallback address for development
-=======
-const NFT_CONTRACT_ADDRESS = '0x9340184741D938453bF66D77d551Cc04Ab2F4925'; // my test
->>>>>>> 91a20686
 
 // Expanded ABI with methods we need
 const CONTRACT_ABI = [
@@ -83,22 +79,7 @@
         CONTRACT_ABI,
         provider
       );
-<<<<<<< HEAD
-      // Try to convert the address to checksummed format
-      // This will throw an error if the address is invalid
-      let checksummedAddress;
-      try {
-        checksummedAddress = ethers.getAddress(walletAddress);
-      } catch (error) {
-        console.error("Invalid wallet address format:", error);
-        setIsValidTicket(false);
-        setIsLoading(false);
-        return;
-      }
-
-=======
-      
->>>>>>> 91a20686
+      
       let isValid = false;
       let contractName = "";
       let eventName = "Unlock Event";
@@ -118,15 +99,6 @@
         contractName = "Unlock Protocol NFT";
       }
       
-<<<<<<< HEAD
-      console.log(`Checking balance for ${walletAddress}`);
-      // Use the already declared checksummedAddress variable
-      const balance = await contract.balanceOf(checksummedAddress);
-      console.log(`Balance for ${walletAddress}: ${balance}`);
-      isValid = balance > 0n;
-      if (isValid) {
-        eventName = "Unlock Event";
-=======
       // First try getHasValidKey if available (Unlock Protocol's preferred method)
       try {
         if (debugMode) {
@@ -192,7 +164,6 @@
           setIsLoading(false);
           return;
         }
->>>>>>> 91a20686
       }
       
       setIsValidTicket(isValid);
@@ -315,16 +286,10 @@
         </>
       )}
 
-<<<<<<< HEAD
-      {isLoading && <p>Checking ticket validity...</p>}
-      {isValidTicket === true && <p className="valid">Valid Ticket!</p>}
-      {isValidTicket === false && <p className="invalid">No valid ticket found!</p>}
-=======
       {isLoading && <p className="loading-message">Checking ticket validity...</p>}
       {errorInfo && <p className="error-message">{errorInfo}</p>}
       {isValidTicket === true && <p className="valid">✅ Valid Ticket!</p>}
       {isValidTicket === false && !errorInfo && <p className="invalid">❌ Invalid Ticket!</p>}
->>>>>>> 91a20686
       
       {debugMode && debugInfo && (
         <div className="debug-info">
